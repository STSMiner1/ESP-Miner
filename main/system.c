#include <inttypes.h>
#include <math.h>
#include <stdint.h>
#include <stdio.h>
#include <string.h>
#include <sys/time.h>

#include "freertos/FreeRTOS.h"
#include "freertos/task.h"
#include "freertos/queue.h"
#include "driver/gpio.h"
#include "esp_log.h"

#include "driver/gpio.h"
#include "esp_app_desc.h"
#include "esp_netif.h"
#include "esp_timer.h"
#include "esp_wifi.h"
#include "lwip/inet.h"

#include "system.h"
#include "i2c_bitaxe.h"
#include "EMC2101.h"
#include "INA260.h"
#include "adc.h"
#include "connect.h"
#include "led_controller.h"
#include "nvs_config.h"
#include "oled.h"
#include "vcore.h"



static const char * TAG = "SystemModule";

static void _suffix_string(uint64_t, char *, size_t, int);

static esp_netif_t * netif;

QueueHandle_t user_input_queue;

//local function prototypes
static esp_err_t ensure_overheat_mode_config();
static void _show_overheat_screen(GlobalState * GLOBAL_STATE);
static void _clear_display(GlobalState * GLOBAL_STATE);
static void _init_connection(GlobalState * GLOBAL_STATE);
static void _update_connection(GlobalState * GLOBAL_STATE);
static void _update_screen_one(GlobalState * GLOBAL_STATE);
static void _update_screen_two(GlobalState * GLOBAL_STATE);
static void show_ap_information(const char * error, GlobalState * GLOBAL_STATE);

static void _check_for_best_diff(GlobalState * GLOBAL_STATE, double diff, uint8_t job_id);
static void _suffix_string(uint64_t val, char * buf, size_t bufsiz, int sigdigits);

void SYSTEM_init_system(GlobalState * GLOBAL_STATE)
{
    SystemModule * module = &GLOBAL_STATE->SYSTEM_MODULE;

    module->duration_start = 0;
    module->historical_hashrate_rolling_index = 0;
    module->historical_hashrate_init = 0;
    module->current_hashrate = 0;
    module->screen_page = 0;
    module->shares_accepted = 0;
    module->shares_rejected = 0;
    module->best_nonce_diff = nvs_config_get_u64(NVS_CONFIG_BEST_DIFF, 0);
    module->best_session_nonce_diff = 0;
    module->start_time = esp_timer_get_time();
    module->lastClockSync = 0;
    module->FOUND_BLOCK = false;
    module->startup_done = false;
    
    // set the pool url
    module->pool_url = nvs_config_get_string(NVS_CONFIG_STRATUM_URL, CONFIG_STRATUM_URL);
    module->fallback_pool_url = nvs_config_get_string(NVS_CONFIG_FALLBACK_STRATUM_URL, CONFIG_FALLBACK_STRATUM_URL);

    //set the pool port
    module->pool_port = nvs_config_get_u16(NVS_CONFIG_STRATUM_PORT, CONFIG_STRATUM_PORT);
    module->fallback_pool_port = nvs_config_get_u16(NVS_CONFIG_FALLBACK_STRATUM_PORT, CONFIG_FALLBACK_STRATUM_PORT);

    // set fallback to false.
    module->is_using_fallback = false;

    // Initialize overheat_mode
    module->overheat_mode = nvs_config_get_u16(NVS_CONFIG_OVERHEAT_MODE, 0);
    ESP_LOGI(TAG, "Initial overheat_mode value: %d", module->overheat_mode);

    // set the best diff string
    _suffix_string(module->best_nonce_diff, module->best_diff_string, DIFF_STRING_SIZE, 0);
    _suffix_string(module->best_session_nonce_diff, module->best_session_diff_string, DIFF_STRING_SIZE, 0);

    // set the ssid string to blank
    memset(module->ssid, 0, sizeof(module->ssid));

    // set the wifi_status to blank
    memset(module->wifi_status, 0, 20);
}


void SYSTEM_init_peripherals(GlobalState * GLOBAL_STATE) {
    // Initialize the core voltage regulator
    VCORE_init(GLOBAL_STATE);
    VCORE_set_voltage(nvs_config_get_u16(NVS_CONFIG_ASIC_VOLTAGE, CONFIG_ASIC_VOLTAGE) / 1000.0, GLOBAL_STATE);

    //init the EMC2101, if we have one
    switch (GLOBAL_STATE->device_model) {
        case DEVICE_MAX:
        case DEVICE_ULTRA:
        case DEVICE_SUPRA:
        case DEVICE_GAMMA:
            EMC2101_init(nvs_config_get_u16(NVS_CONFIG_INVERT_FAN_POLARITY, 1));
            break;
        default:
    }

    //initialize the INA260, if we have one.
    switch (GLOBAL_STATE->device_model) {
        case DEVICE_MAX:
        case DEVICE_ULTRA:
        case DEVICE_SUPRA:
            if (GLOBAL_STATE->board_version < 402) {
                // Initialize the LED controller
                INA260_init();
            }
            break;
        case DEVICE_GAMMA:
        default:
    }

    vTaskDelay(500 / portTICK_PERIOD_MS);

    // Ensure overheat_mode config exists
    esp_err_t ret = ensure_overheat_mode_config();
    if (ret != ESP_OK) {
        ESP_LOGE(TAG, "Failed to ensure overheat_mode config");
    }

    //Init the OLED
    switch (GLOBAL_STATE->device_model) {
        case DEVICE_MAX:
        case DEVICE_ULTRA:
        case DEVICE_SUPRA:
        case DEVICE_GAMMA:
            // oled
            if (!OLED_init()) {
                ESP_LOGI(TAG, "OLED init failed!");
            } else {
                ESP_LOGI(TAG, "OLED init success!");
                // clear the oled screen
                OLED_fill(0);
            }
            break;
        default:
    }

    netif = esp_netif_get_handle_from_ifkey("WIFI_STA_DEF");

    user_input_queue = xQueueCreate(10, sizeof(char[10])); // Create a queue to handle user input events

    _clear_display(GLOBAL_STATE);
    _init_connection(GLOBAL_STATE);
}

void SYSTEM_task(void * pvParameters)
{
    GlobalState * GLOBAL_STATE = (GlobalState *) pvParameters;
    SystemModule * module = &GLOBAL_STATE->SYSTEM_MODULE;

    //_init_system(GLOBAL_STATE);

    char input_event[10];
    ESP_LOGI(TAG, "SYSTEM_task started");

    while (GLOBAL_STATE->ASIC_functions.init_fn == NULL) {
        show_ap_information("ASIC MODEL INVALID", GLOBAL_STATE);
        vTaskDelay(5000 / portTICK_PERIOD_MS);
    }

    // show the connection screen
    while (!module->startup_done) {
        _update_connection(GLOBAL_STATE);
        vTaskDelay(1000 / portTICK_PERIOD_MS);
    }
    
    int current_screen = 0;
    TickType_t last_update_time = xTaskGetTickCount();

    while (1) {
        // Check for overheat mode
        if (module->overheat_mode == 1) {
            _show_overheat_screen(GLOBAL_STATE);
            vTaskDelay(5000 / portTICK_PERIOD_MS);  // Update every 5 seconds
            SYSTEM_update_overheat_mode(GLOBAL_STATE);  // Check for changes
            continue;  // Skip the normal screen cycle
        }

        // Update the current screen
        _clear_display(GLOBAL_STATE);
        module->screen_page = current_screen;

        switch (current_screen) {
            case 0:
                _update_screen_one(GLOBAL_STATE);
                break;
            case 1:
                _update_screen_two(GLOBAL_STATE);
                break;
        }

        // Wait for user input or timeout
        bool input_received = false;
        TickType_t current_time = xTaskGetTickCount();
        TickType_t wait_time = pdMS_TO_TICKS(10000) - (current_time - last_update_time);

        if (wait_time > 0) {
            if (xQueueReceive(user_input_queue, &input_event, wait_time) == pdTRUE) {
                input_received = true;
                if (strcmp(input_event, "SHORT") == 0) {
                    ESP_LOGI(TAG, "Short button press detected, switching to next screen");
                    current_screen = (current_screen + 1) % 2;
                } else if (strcmp(input_event, "LONG") == 0) {
                    ESP_LOGI(TAG, "Long button press detected, toggling WiFi SoftAP");
                    toggle_wifi_softap();
                }
            }
        }

        // If no input received and 10 seconds have passed, switch to the next screen
        if (!input_received && (xTaskGetTickCount() - last_update_time) >= pdMS_TO_TICKS(10000)) {
            current_screen = (current_screen + 1) % 2;
        }

        last_update_time = xTaskGetTickCount();
    
        
    }
}



void SYSTEM_update_overheat_mode(GlobalState * GLOBAL_STATE)
{
    SystemModule * module = &GLOBAL_STATE->SYSTEM_MODULE;
    uint16_t new_overheat_mode = nvs_config_get_u16(NVS_CONFIG_OVERHEAT_MODE, 0);
    
    if (new_overheat_mode != module->overheat_mode) {
        module->overheat_mode = new_overheat_mode;
        ESP_LOGI(TAG, "Overheat mode updated to: %d", module->overheat_mode);
    }
}

void SYSTEM_notify_accepted_share(GlobalState * GLOBAL_STATE)
{
    SystemModule * module = &GLOBAL_STATE->SYSTEM_MODULE;

    module->shares_accepted++;
}
void SYSTEM_notify_rejected_share(GlobalState * GLOBAL_STATE)
{
    SystemModule * module = &GLOBAL_STATE->SYSTEM_MODULE;

    module->shares_rejected++;
}

void SYSTEM_notify_mining_started(GlobalState * GLOBAL_STATE)
{
    SystemModule * module = &GLOBAL_STATE->SYSTEM_MODULE;

    module->duration_start = esp_timer_get_time();
}

void SYSTEM_notify_new_ntime(GlobalState * GLOBAL_STATE, uint32_t ntime)
{
    SystemModule * module = &GLOBAL_STATE->SYSTEM_MODULE;

    // Hourly clock sync
    if (module->lastClockSync + (60 * 60) > ntime) {
        return;
    }
    ESP_LOGI(TAG, "Syncing clock");
    module->lastClockSync = ntime;
    struct timeval tv;
    tv.tv_sec = ntime;
    tv.tv_usec = 0;
    settimeofday(&tv, NULL);
}

void SYSTEM_notify_found_nonce(GlobalState * GLOBAL_STATE, double found_diff, uint8_t job_id)
{
    SystemModule * module = &GLOBAL_STATE->SYSTEM_MODULE;

    // Calculate the time difference in seconds with sub-second precision
    // hashrate = (nonce_difficulty * 2^32) / time_to_find

    module->historical_hashrate[module->historical_hashrate_rolling_index] = GLOBAL_STATE->ASIC_difficulty;
    module->historical_hashrate_time_stamps[module->historical_hashrate_rolling_index] = esp_timer_get_time();

    module->historical_hashrate_rolling_index = (module->historical_hashrate_rolling_index + 1) % HISTORY_LENGTH;

    // ESP_LOGI(TAG, "nonce_diff %.1f, ttf %.1f, res %.1f", nonce_diff, duration,
    // historical_hashrate[historical_hashrate_rolling_index]);

    if (module->historical_hashrate_init < HISTORY_LENGTH) {
        module->historical_hashrate_init++;
    } else {
        module->duration_start =
            module->historical_hashrate_time_stamps[(module->historical_hashrate_rolling_index + 1) % HISTORY_LENGTH];
    }
    double sum = 0;
    for (int i = 0; i < module->historical_hashrate_init; i++) {
        sum += module->historical_hashrate[i];
    }

    double duration = (double) (esp_timer_get_time() - module->duration_start) / 1000000;

    double rolling_rate = (sum * 4294967296) / (duration * 1000000000);
    if (module->historical_hashrate_init < HISTORY_LENGTH) {
        module->current_hashrate = rolling_rate;
    } else {
        // More smoothing
        module->current_hashrate = ((module->current_hashrate * 9) + rolling_rate) / 10;
    }


    // logArrayContents(historical_hashrate, HISTORY_LENGTH);
    // logArrayContents(historical_hashrate_time_stamps, HISTORY_LENGTH);

    _check_for_best_diff(GLOBAL_STATE, found_diff, job_id);
}


/// 
/// LOCAL FUNCTIONS
/// 
static void _show_overheat_screen(GlobalState * GLOBAL_STATE)
{
    SystemModule * module = &GLOBAL_STATE->SYSTEM_MODULE;
    esp_netif_ip_info_t ip_info;

    switch (GLOBAL_STATE->device_model) {
        case DEVICE_MAX:
        case DEVICE_ULTRA:
        case DEVICE_SUPRA:
        case DEVICE_GAMMA:
            if (OLED_status()) {
                OLED_clearLine(0);
                OLED_writeString(0, 0, "DEVICE OVERHEAT!");
                OLED_clearLine(1);
                OLED_writeString(0, 1, "See AxeOS settings");
                OLED_clearLine(2);
                OLED_clearLine(3);
                esp_netif_get_ip_info(netif, &ip_info);
                char ip_address_str[IP4ADDR_STRLEN_MAX];
                esp_ip4addr_ntoa(&ip_info.ip, ip_address_str, IP4ADDR_STRLEN_MAX);

                memset(module->oled_buf, 0, 20);
                snprintf(module->oled_buf, 20, "IP: %s", ip_address_str);
                OLED_writeString(0, 3, module->oled_buf);
            }
            break;
        default:
            break;
    }
}

static void _update_screen_one(GlobalState * GLOBAL_STATE)
{
    SystemModule * module = &GLOBAL_STATE->SYSTEM_MODULE;
    PowerManagementModule * power_management = &GLOBAL_STATE->POWER_MANAGEMENT_MODULE;
    switch (GLOBAL_STATE->device_model) {
        case DEVICE_MAX:
        case DEVICE_ULTRA:
        case DEVICE_SUPRA:
        case DEVICE_GAMMA:
            if (OLED_status()) {
                float efficiency = GLOBAL_STATE->POWER_MANAGEMENT_MODULE.power / (module->current_hashrate / 1000.0);

                memset(module->oled_buf, 0, 20);
                snprintf(module->oled_buf, 20, "Gh/s: %.2f", module->current_hashrate);
                OLED_writeString(0, 0, module->oled_buf);

                memset(module->oled_buf, 0, 20);
                snprintf(module->oled_buf, 20, "J/Th: %.2f", efficiency);
                OLED_writeString(0, 1, module->oled_buf);

                memset(module->oled_buf, 0, 20);
                snprintf(module->oled_buf, 20, module->FOUND_BLOCK ? "!!! BLOCK FOUND !!!" : "BD: %s", module->best_diff_string);
                OLED_writeString(0, 2, module->oled_buf);

                memset(module->oled_buf, 0, 20);
                snprintf(module->oled_buf, 20, "Temp: %.1f C", power_management->chip_temp_avg);
                OLED_writeString(0, 3, module->oled_buf);
            }
            break;
        default:
            break;
    }
}

static void _update_screen_two(GlobalState * GLOBAL_STATE)
{
    SystemModule * module = &GLOBAL_STATE->SYSTEM_MODULE;
<<<<<<< HEAD
=======

    esp_netif_ip_info_t ip_info;
    uint32_t free_heap_size = esp_get_free_heap_size();

    uint16_t vcore = VCORE_get_voltage_mv(GLOBAL_STATE);
>>>>>>> 7589e6ed

    switch (GLOBAL_STATE->device_model) {
        case DEVICE_MAX:
        case DEVICE_ULTRA:
        case DEVICE_SUPRA:
        case DEVICE_GAMMA:
            if (OLED_status()) {
                // Pool URL
                memset(module->oled_buf, 0, 20);
                snprintf(module->oled_buf, 20, "Pool: %.13s", module->pool_url);
                OLED_writeString(0, 0, module->oled_buf);

                // Version (truncated to fit)
                memset(module->oled_buf, 0, 20);
                const char* version = esp_app_get_description()->version;
                snprintf(module->oled_buf, 20, "Ver: %.14s", version);
                if (strlen(version) > 14) {
                    strncpy(module->oled_buf + 18, "..", 2);
                }
                OLED_writeString(0, 1, module->oled_buf);

                // IP Address
                esp_netif_get_ip_info(netif, &ip_info);
                char ip_address_str[IP4ADDR_STRLEN_MAX];
                esp_ip4addr_ntoa(&ip_info.ip, ip_address_str, IP4ADDR_STRLEN_MAX);

                memset(module->oled_buf, 0, 20);
                snprintf(module->oled_buf, 20, "IP: %s", ip_address_str);
                OLED_writeString(0, 2, module->oled_buf);
            }
            break;
        default:
            break;
    }
}

static void _clear_display(GlobalState * GLOBAL_STATE)
{
    switch (GLOBAL_STATE->device_model) {
        case DEVICE_MAX:
        case DEVICE_ULTRA:
        case DEVICE_SUPRA:
        case DEVICE_GAMMA:
            OLED_clearLine(0);
            OLED_clearLine(1);
            OLED_clearLine(2);
            OLED_clearLine(3);
            break;
        default:
    }
}

static void _init_connection(GlobalState * GLOBAL_STATE)
{
    SystemModule * module = &GLOBAL_STATE->SYSTEM_MODULE;

    switch (GLOBAL_STATE->device_model) {
        case DEVICE_MAX:
        case DEVICE_ULTRA:
        case DEVICE_SUPRA:
        case DEVICE_GAMMA:
            if (OLED_status()) {
                memset(module->oled_buf, 0, 20);
                snprintf(module->oled_buf, 20, "Connecting to SSID:");
                OLED_writeString(0, 0, module->oled_buf);
            }
            break;
        default:
    }
}

static void _update_connection(GlobalState * GLOBAL_STATE)
{
    SystemModule * module = &GLOBAL_STATE->SYSTEM_MODULE;

    switch (GLOBAL_STATE->device_model) {
        case DEVICE_MAX:
        case DEVICE_ULTRA:
        case DEVICE_SUPRA:
        case DEVICE_GAMMA:
            if (OLED_status()) {
                OLED_clearLine(2);
                strncpy(module->oled_buf, module->ssid, sizeof(module->oled_buf));
                module->oled_buf[sizeof(module->oled_buf) - 1] = 0;
                OLED_writeString(0, 1, module->oled_buf);
                
                memset(module->oled_buf, 0, 20);
                snprintf(module->oled_buf, 20, "Configuration SSID:");
                OLED_writeString(0, 2, module->oled_buf);

                char ap_ssid[13];
                generate_ssid(ap_ssid);
                memset(module->oled_buf, 0, 20);
                snprintf(module->oled_buf, 20, ap_ssid);
                OLED_writeString(0, 3, module->oled_buf);
            }
            break;
        default:
    }
}


static void show_ap_information(const char * error, GlobalState * GLOBAL_STATE)
{
    switch (GLOBAL_STATE->device_model) {
        case DEVICE_MAX:
        case DEVICE_ULTRA:
        case DEVICE_SUPRA:
        case DEVICE_GAMMA:
            if (OLED_status()) {
                _clear_display(GLOBAL_STATE);
                if (error != NULL) {
                    OLED_writeString(0, 0, error);
                }
                OLED_writeString(0, 1, "Configuration SSID:");
                char ap_ssid[13];
                generate_ssid(ap_ssid);
                OLED_writeString(0, 2, ap_ssid);
            }
            break;
        default:
    }
}

static double _calculate_network_difficulty(uint32_t nBits)
{
    uint32_t mantissa = nBits & 0x007fffff;  // Extract the mantissa from nBits
    uint8_t exponent = (nBits >> 24) & 0xff; // Extract the exponent from nBits

    double target = (double) mantissa * pow(256, (exponent - 3)); // Calculate the target value

    double difficulty = (pow(2, 208) * 65535) / target; // Calculate the difficulty

    return difficulty;
}

static void _check_for_best_diff(GlobalState * GLOBAL_STATE, double diff, uint8_t job_id)
{
    SystemModule * module = &GLOBAL_STATE->SYSTEM_MODULE;

    if ((uint64_t) diff > module->best_session_nonce_diff) {
        module->best_session_nonce_diff = (uint64_t) diff;
        _suffix_string((uint64_t) diff, module->best_session_diff_string, DIFF_STRING_SIZE, 0);
    }

    if ((uint64_t) diff <= module->best_nonce_diff) {
        return;
    }
    module->best_nonce_diff = (uint64_t) diff;

    nvs_config_set_u64(NVS_CONFIG_BEST_DIFF, module->best_nonce_diff);

    // make the best_nonce_diff into a string
    _suffix_string((uint64_t) diff, module->best_diff_string, DIFF_STRING_SIZE, 0);

    double network_diff = _calculate_network_difficulty(GLOBAL_STATE->ASIC_TASK_MODULE.active_jobs[job_id]->target);
    if (diff > network_diff) {
        module->FOUND_BLOCK = true;
        ESP_LOGI(TAG, "FOUND BLOCK!!!!!!!!!!!!!!!!!!!!!! %f > %f", diff, network_diff);
    }
    ESP_LOGI(TAG, "Network diff: %f", network_diff);
}

/* Convert a uint64_t value into a truncated string for displaying with its
 * associated suitable for Mega, Giga etc. Buf array needs to be long enough */
static void _suffix_string(uint64_t val, char * buf, size_t bufsiz, int sigdigits)
{
    const double dkilo = 1000.0;
    const uint64_t kilo = 1000ull;
    const uint64_t mega = 1000000ull;
    const uint64_t giga = 1000000000ull;
    const uint64_t tera = 1000000000000ull;
    const uint64_t peta = 1000000000000000ull;
    const uint64_t exa = 1000000000000000000ull;
    char suffix[2] = "";
    bool decimal = true;
    double dval;

    if (val >= exa) {
        val /= peta;
        dval = (double) val / dkilo;
        strcpy(suffix, "E");
    } else if (val >= peta) {
        val /= tera;
        dval = (double) val / dkilo;
        strcpy(suffix, "P");
    } else if (val >= tera) {
        val /= giga;
        dval = (double) val / dkilo;
        strcpy(suffix, "T");
    } else if (val >= giga) {
        val /= mega;
        dval = (double) val / dkilo;
        strcpy(suffix, "G");
    } else if (val >= mega) {
        val /= kilo;
        dval = (double) val / dkilo;
        strcpy(suffix, "M");
    } else if (val >= kilo) {
        dval = (double) val / dkilo;
        strcpy(suffix, "k");
    } else {
        dval = val;
        decimal = false;
    }

    if (!sigdigits) {
        if (decimal)
            snprintf(buf, bufsiz, "%.3g%s", dval, suffix);
        else
            snprintf(buf, bufsiz, "%d%s", (unsigned int) dval, suffix);
    } else {
        /* Always show sigdigits + 1, padded on right with zeroes
         * followed by suffix */
        int ndigits = sigdigits - 1 - (dval > 0.0 ? floor(log10(dval)) : 0);

        snprintf(buf, bufsiz, "%*.*f%s", sigdigits + 1, ndigits, dval, suffix);
    }
}

static esp_err_t ensure_overheat_mode_config() {
    uint16_t overheat_mode = nvs_config_get_u16(NVS_CONFIG_OVERHEAT_MODE, UINT16_MAX);

    if (overheat_mode == UINT16_MAX) {
        // Key doesn't exist or couldn't be read, set the default value
        nvs_config_set_u16(NVS_CONFIG_OVERHEAT_MODE, 0);
        ESP_LOGI(TAG, "Default value for overheat_mode set to 0");
    } else {
        // Key exists, log the current value
        ESP_LOGI(TAG, "Existing overheat_mode value: %d", overheat_mode);
    }

    return ESP_OK;
}<|MERGE_RESOLUTION|>--- conflicted
+++ resolved
@@ -400,14 +400,7 @@
 static void _update_screen_two(GlobalState * GLOBAL_STATE)
 {
     SystemModule * module = &GLOBAL_STATE->SYSTEM_MODULE;
-<<<<<<< HEAD
-=======
-
-    esp_netif_ip_info_t ip_info;
-    uint32_t free_heap_size = esp_get_free_heap_size();
-
-    uint16_t vcore = VCORE_get_voltage_mv(GLOBAL_STATE);
->>>>>>> 7589e6ed
+
 
     switch (GLOBAL_STATE->device_model) {
         case DEVICE_MAX:
